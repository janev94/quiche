--- conflicted
+++ resolved
@@ -45,13 +45,10 @@
 use qlog::events::EventData;
 
 use smallvec::SmallVec;
-
-<<<<<<< HEAD
-pub use resume::CREvent;
-=======
+use congestion::resume;
+pub use congestion::resume::CREvent;
 use self::congestion::pacer;
 use self::congestion::Congestion;
->>>>>>> 0a7b6c49
 use self::rtt::RttStats;
 
 // Loss Recovery
@@ -63,11 +60,15 @@
 
 const GRANULARITY: Duration = Duration::from_millis(1);
 
+const PERSISTENT_CONGESTION_THRESHOLD: u32 = 3;
+
 const MAX_PTO_PROBES_COUNT: usize = 2;
 
 const MINIMUM_WINDOW_PACKETS: usize = 2;
 
 const LOSS_REDUCTION_FACTOR: f64 = 0.5;
+
+const PACING_MULTIPLIER: f64 = 1.25;
 
 // How many non ACK eliciting packets we send before including a PING to solicit
 // an ACK.
@@ -337,15 +338,6 @@
 
     time_thresh: f64,
 
-<<<<<<< HEAD
-    // Congestion control.
-    cc_ops: &'static CongestionControlOps,
-
-    congestion_window: usize,
-    initial_window: usize,
-
-=======
->>>>>>> 0a7b6c49
     bytes_in_flight: usize,
 
     bytes_sent: usize,
@@ -354,24 +346,7 @@
 
     max_datagram_size: usize,
 
-<<<<<<< HEAD
-    cubic_state: cubic::State,
-
-    // HyStart++.
-    hystart: hystart::Hystart,
-
-    // Pacing.
-    pub pacer: pacer::Pacer,
-
-    // RFC6937 PRR.
-    prr: prr::PRR,
-
-    //Careful resume
-    resume: resume::Resume,
-    cr_metrics: resume::CRMetrics,
-
-=======
->>>>>>> 0a7b6c49
+
     #[cfg(feature = "qlog")]
     qlog_metrics: QlogMetrics,
     #[cfg(feature = "qlog")]
@@ -412,14 +387,7 @@
 }
 
 impl Recovery {
-<<<<<<< HEAD
     pub fn new_with_config(recovery_config: &RecoveryConfig, trace_id: &str) -> Self {
-        let initial_congestion_window = recovery_config.max_send_udp_payload_size *
-            recovery_config.initial_congestion_window_packets;
-
-=======
-    pub fn new_with_config(recovery_config: &RecoveryConfig) -> Self {
->>>>>>> 0a7b6c49
         Recovery {
             epochs: Default::default(),
 
@@ -431,12 +399,6 @@
 
             lost_spurious_count: 0,
 
-<<<<<<< HEAD
-            congestion_window: initial_congestion_window,
-            initial_window: initial_congestion_window,
-
-=======
->>>>>>> 0a7b6c49
             pkt_thresh: INITIAL_PACKET_THRESHOLD,
 
             time_thresh: INITIAL_TIME_THRESHOLD,
@@ -449,34 +411,6 @@
 
             max_datagram_size: recovery_config.max_send_udp_payload_size,
 
-<<<<<<< HEAD
-            cc_ops: recovery_config.cc_ops,
-
-            delivery_rate: delivery_rate::Rate::default(),
-
-            cubic_state: cubic::State::default(),
-
-            app_limited: false,
-
-            hystart: hystart::Hystart::new(recovery_config.hystart),
-
-            pacer: pacer::Pacer::new(
-                recovery_config.pacing,
-                initial_congestion_window,
-                0,
-                recovery_config.max_send_udp_payload_size,
-                recovery_config.max_pacing_rate,
-            ),
-
-            prr: prr::PRR::default(),
-
-            resume: resume::Resume::new(trace_id),
-            cr_metrics: resume::CRMetrics::new(trace_id, initial_congestion_window),
-
-            send_quantum: initial_congestion_window,
-
-=======
->>>>>>> 0a7b6c49
             #[cfg(feature = "qlog")]
             qlog_metrics: QlogMetrics::default(),
             #[cfg(feature = "qlog")]
@@ -484,40 +418,17 @@
 
             outstanding_non_ack_eliciting: 0,
 
-            congestion: Congestion::from_config(recovery_config),
+            congestion: Congestion::from_config(recovery_config, trace_id),
 
             newly_acked: Vec::new(),
         }
     }
 
-<<<<<<< HEAD
+    #[cfg(test)]
     pub fn new(config: &Config, trace_id: &str) -> Self {
         Self::new_with_config(&RecoveryConfig::from_config(config), trace_id)
     }
 
-    pub fn on_init(&mut self) {
-        (self.cc_ops.on_init)(self);
-    }
-
-    pub fn reset(&mut self) {
-        self.congestion_window =
-            self.max_datagram_size * self.initial_congestion_window_packets;
-        self.epochs.iter_mut().for_each(|e| e.in_flight_count = 0);
-        self.congestion_recovery_start_time = None;
-        self.ssthresh = usize::MAX;
-        (self.cc_ops.reset)(self);
-        self.hystart.reset();
-        self.resume.reset();
-        self.prr = prr::PRR::default();
-    }
-
-=======
-    #[cfg(test)]
-    pub fn new(config: &Config) -> Self {
-        Self::new_with_config(&RecoveryConfig::from_config(config))
-    }
-
->>>>>>> 0a7b6c49
     /// Returns whether or not we should elicit an ACK even if we wouldn't
     /// otherwise have constructed an ACK eliciting packet.
     pub fn should_elicit_ack(&self, epoch: packet::Epoch) -> bool {
@@ -580,23 +491,6 @@
             self.epochs[epoch].time_of_last_ack_eliciting_packet = Some(now);
         }
 
-<<<<<<< HEAD
-            self.update_app_limited(
-                (self.bytes_in_flight + sent_bytes) < self.congestion_window,
-            );
-
-            self.on_packet_sent_cc(pkt_num, sent_bytes, now);
-
-            if self.resume.enabled() && epoch == packet::Epoch::Application {
-                let largest_sent_pkt = self.epochs[epoch].sent_packets.iter().map(|p| p.pkt_num).max().unwrap_or_default();
-                // Increase the congestion window by a jump determined by careful resume
-                self.congestion_window += self.resume.send_packet(
-                    self.rtt_stats.smoothed_rtt, self.congestion_window, largest_sent_pkt, self.app_limited
-                );
-            }
-
-            self.prr.on_packet_sent(sent_bytes);
-=======
         self.congestion.on_packet_sent(
             self.bytes_in_flight,
             sent_bytes,
@@ -607,8 +501,15 @@
             in_flight,
         );
 
+        if self.congestion.resume.enabled() && epoch == packet::Epoch::Application {
+            let largest_sent_pkt = self.epochs[epoch].sent_packets.iter().map(|p| p.pkt_num).max().unwrap_or_default();
+            // Increase the congestion window by a jump determined by careful resume
+            self.congestion.congestion_window += self.congestion.resume.send_packet(
+                self.rtt_stats.smoothed_rtt, self.congestion.congestion_window, largest_sent_pkt, self.congestion.app_limited
+            );
+        }
+
         if in_flight {
->>>>>>> 0a7b6c49
             self.epochs[epoch].in_flight_count += 1;
             self.bytes_in_flight += sent_bytes;
 
@@ -656,15 +557,10 @@
             trace_id,
         );
 
-<<<<<<< HEAD
-                trace!("{} packet newly acked {}, size={}", trace_id, unacked.pkt_num, unacked.size);
-            }
-=======
         self.lost_spurious_count += spurious_losses;
         if let Some(thresh) = spurious_pkt_thresh {
             self.pkt_thresh =
                 self.pkt_thresh.max(thresh.min(MAX_PACKET_THRESHOLD));
->>>>>>> 0a7b6c49
         }
 
         // Undo congestion window update.
@@ -693,24 +589,21 @@
         // packets list.
         let loss = self.detect_lost_packets(epoch, now, trace_id);
 
-<<<<<<< HEAD
-        if self.resume.enabled() {
-            for packet in newly_acked.iter() {
+        if self.congestion.resume.enabled() {
+            for packet in self.newly_acked.iter() {
                 let largest_sent_pkt = self.epochs[epoch].sent_packets.iter().map(|p| p.pkt_num).max().unwrap_or_default();
-                let (new_cwnd, new_ssthresh) = self.resume.process_ack(
+                let (new_cwnd, new_ssthresh) = self.congestion.resume.process_ack(
                     largest_sent_pkt, packet, self.bytes_in_flight
                 );
                 if let Some(new_cwnd) = new_cwnd {
-                    self.congestion_window = new_cwnd;
+                    self.congestion.congestion_window = new_cwnd;
                 }
                 if let Some(new_ssthresh) = new_ssthresh {
-                    self.ssthresh = new_ssthresh;
+                    self.congestion.ssthresh = new_ssthresh;
                 }
             }
         }
 
-        self.on_packets_acked(newly_acked, now);
-=======
         self.congestion.on_packets_acked(
             self.bytes_in_flight,
             &mut self.newly_acked,
@@ -719,7 +612,6 @@
         );
 
         self.bytes_in_flight -= acked_bytes;
->>>>>>> 0a7b6c49
 
         self.pto_count = 0;
 
@@ -901,30 +793,9 @@
     }
 
     pub fn update_max_datagram_size(&mut self, new_max_datagram_size: usize) {
-<<<<<<< HEAD
-        let max_datagram_size =
-            cmp::min(self.max_datagram_size, new_max_datagram_size);
-
-        // Update cwnd if it hasn't been updated yet.
-        if self.congestion_window == self.initial_window {
-            self.congestion_window =
-                max_datagram_size * self.initial_congestion_window_packets;
-        }
-
-        self.pacer = pacer::Pacer::new(
-            self.pacer.enabled(),
-            self.congestion_window,
-            0,
-            max_datagram_size,
-            self.pacer.max_pacing_rate(),
-        );
-
-        self.max_datagram_size = max_datagram_size;
-=======
         self.pmtud_update_max_datagram_size(
             self.max_datagram_size.min(new_max_datagram_size),
         )
->>>>>>> 0a7b6c49
     }
 
     fn loss_time_and_space(&self) -> (Option<Instant>, packet::Epoch) {
@@ -1033,9 +904,6 @@
         );
 
         if let Some(pkt) = loss.largest_lost_pkt {
-<<<<<<< HEAD
-            self.on_packets_lost(loss.lost_bytes, &pkt, now, epoch);
-=======
             if !self.congestion.in_congestion_recovery(pkt.time_sent) {
                 (self.congestion.cc_ops.checkpoint)(&mut self.congestion);
             }
@@ -1049,7 +917,14 @@
             );
 
             self.bytes_in_flight -= loss.lost_bytes;
->>>>>>> 0a7b6c49
+
+            if self.congestion.resume.enabled() {
+                let largest_sent_pkt = self.epochs[epoch].sent_packets.iter().map(|p| p.pkt_num).max().unwrap_or_default();
+                let new_cwnd = self.congestion.resume.congestion_event(largest_sent_pkt);
+                if new_cwnd != 0 {
+                    self.congestion.congestion_window = cmp::max(new_cwnd, self.congestion.initial_window);
+                }
+            }
         };
 
         self.bytes_in_flight -= loss.pmtud_lost_bytes;
@@ -1062,79 +937,6 @@
         (loss.lost_packets, loss.lost_bytes)
     }
 
-<<<<<<< HEAD
-    fn on_packets_acked(&mut self, acked: &mut Vec<Acked>, now: Instant) {
-        let mut newly_acked_bytes = 0;
-        // Update delivery rate sample per acked packet.
-        for pkt in acked.iter() {
-            self.delivery_rate.update_rate_sample(pkt, now);
-            newly_acked_bytes += pkt.size;
-        }
-
-        // Fill in a rate sample.
-        self.delivery_rate
-            .generate_rate_sample(self.rtt_stats.min_rtt);
-
-        // Call congestion control hooks.
-        (self.cc_ops.on_packets_acked)(self, acked, now);
-
-        self.bytes_in_flight -= newly_acked_bytes;
-    }
-
-    fn in_congestion_recovery(&self, sent_time: Instant) -> bool {
-        match self.congestion_recovery_start_time {
-            Some(congestion_recovery_start_time) =>
-                sent_time <= congestion_recovery_start_time,
-
-            None => false,
-        }
-    }
-
-    fn in_persistent_congestion(&mut self, _largest_lost_pkt_num: u64) -> bool {
-        let _congestion_period = self.pto() * PERSISTENT_CONGESTION_THRESHOLD;
-
-        // TODO: properly detect persistent congestion
-        false
-    }
-
-    fn on_packets_lost(
-        &mut self, lost_bytes: usize, largest_lost_pkt: &Sent, now: Instant, epoch: Epoch
-    ) {
-        self.congestion_event(lost_bytes, largest_lost_pkt, now, epoch);
-
-        if self.in_persistent_congestion(largest_lost_pkt.pkt_num) {
-            self.collapse_cwnd();
-        }
-
-        self.bytes_in_flight -= lost_bytes;
-    }
-
-    fn congestion_event(
-        &mut self, lost_bytes: usize, largest_lost_pkt: &Sent, now: Instant, epoch: Epoch
-    ) {
-        let time_sent = largest_lost_pkt.time_sent;
-
-        if !self.in_congestion_recovery(time_sent) {
-            (self.cc_ops.checkpoint)(self);
-        }
-
-        (self.cc_ops.congestion_event)(self, lost_bytes, largest_lost_pkt, now);
-
-        if self.resume.enabled() {
-            let largest_sent_pkt = self.epochs[epoch].sent_packets.iter().map(|p| p.pkt_num).max().unwrap_or_default();
-            let new_cwnd = self.resume.congestion_event(largest_sent_pkt);
-            if new_cwnd != 0 {
-                self.congestion_window = cmp::max(new_cwnd, self.initial_window);
-            }
-        }
-    }
-
-    fn collapse_cwnd(&mut self) {
-        (self.cc_ops.collapse_cwnd)(self);
-    }
-
-=======
->>>>>>> 0a7b6c49
     pub fn update_app_limited(&mut self, v: bool) {
         self.congestion.app_limited = v;
     }
@@ -1149,7 +951,7 @@
     }
 
     pub fn maybe_cr_event(&mut self) -> Option<resume::CREvent> {
-        self.cr_metrics.maybe_update(self.rtt_stats.min_rtt, self.congestion_window)
+        self.congestion.cr_metrics.maybe_update(*self.rtt_stats.min_rtt, self.congestion.congestion_window)
     }
 
     pub fn update_max_ack_delay(&mut self, max_ack_delay: Duration) {
@@ -1174,7 +976,7 @@
 
     #[cfg(feature = "qlog")]
     pub fn maybe_cr_qlog(&mut self) -> Option<EventData> {
-        self.resume.maybe_qlog(self.cwnd(), self.ssthresh)
+        self.congestion.resume.maybe_qlog(self.cwnd(), self.congestion.ssthresh)
     }
 
     #[cfg(feature = "qlog")]
@@ -1185,18 +987,14 @@
     pub fn send_quantum(&self) -> usize {
         self.congestion.send_quantum()
     }
-<<<<<<< HEAD
 
     pub fn setup_careful_resume(&mut self, previous_rtt: Duration, previous_cwnd: usize) {
-        self.resume.setup(previous_rtt, previous_cwnd);
+        self.congestion.resume.setup(previous_rtt, previous_cwnd);
     }
 
     pub fn set_initial_rtt(&mut self, initial_rtt: Duration) {
         self.rtt_stats.initial_rtt = Some(initial_rtt);
     }
-}
-=======
->>>>>>> 0a7b6c49
 
     pub fn lost_count(&self) -> usize {
         self.congestion.lost_count
@@ -1224,17 +1022,10 @@
 
         write!(f, "latest_rtt={:?} ", self.rtt_stats.latest_rtt)?;
         write!(f, "srtt={:?} ", self.rtt_stats.smoothed_rtt)?;
-<<<<<<< HEAD
-        write!(f, "min_rtt={:?} ", self.rtt_stats.min_rtt)?;
-        write!(f, "rttvar={:?} ", self.rtt_stats.rttvar())?;
-        write!(f, "cwnd={} ", self.congestion_window)?;
-        write!(f, "ssthresh={} ", self.ssthresh)?;
-=======
         write!(f, "min_rtt={:?} ", *self.rtt_stats.min_rtt)?;
         write!(f, "rttvar={:?} ", self.rtt_stats.rttvar)?;
         write!(f, "cwnd={} ", self.cwnd())?;
         write!(f, "ssthresh={} ", self.congestion.ssthresh)?;
->>>>>>> 0a7b6c49
         write!(f, "bytes_in_flight={} ", self.bytes_in_flight)?;
         write!(f, "app_limited={} ", self.congestion.app_limited)?;
         write!(
@@ -1249,8 +1040,8 @@
             write!(f, "hystart={:?} ", self.congestion.hystart)?;
         }
 
-        if self.resume.enabled() {
-            write!(f, "resume={:?} ", self.resume)?;
+        if self.congestion.resume.enabled() {
+            write!(f, "resume={:?} ", self.congestion.resume)?;
         }
         // CC-specific debug info
         (self.congestion.cc_ops.debug_fmt)(&self.congestion, f)?;
@@ -1488,21 +1279,6 @@
     }
 
     #[test]
-<<<<<<< HEAD
-    fn collapse_cwnd() {
-        let mut cfg = crate::Config::new(crate::PROTOCOL_VERSION).unwrap();
-        cfg.set_cc_algorithm(CongestionControlAlgorithm::Reno);
-
-        let mut r = Recovery::new(&cfg, "");
-
-        // cwnd will be reset.
-        r.collapse_cwnd();
-        assert_eq!(r.cwnd(), r.max_datagram_size * MINIMUM_WINDOW_PACKETS);
-    }
-
-    #[test]
-=======
->>>>>>> 0a7b6c49
     fn loss_on_pto() {
         let mut cfg = crate::Config::new(crate::PROTOCOL_VERSION).unwrap();
         cfg.set_cc_algorithm(CongestionControlAlgorithm::Reno);
@@ -2177,7 +1953,7 @@
 
         assert_eq!(r.epochs[packet::Epoch::Application].sent_packets.len(), 0);
         assert_eq!(r.bytes_in_flight, 0);
-        assert_eq!(r.rtt_stats.smoothed_rtt, Duration::from_millis(50));
+        assert_eq!(r.rtt_stats.smoothed_rtt, Some(Duration::from_millis(50)));
 
         // 1 MSS increased.
         assert_eq!(r.cwnd(), 12000 + 1200);
@@ -2441,17 +2217,5 @@
     }
 }
 
-<<<<<<< HEAD
-mod bbr;
-mod bbr2;
-mod cubic;
-mod delivery_rate;
-mod hystart;
-mod resume;
-mod pacer;
-mod prr;
-mod reno;
-=======
 pub mod congestion;
->>>>>>> 0a7b6c49
 mod rtt;